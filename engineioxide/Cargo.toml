[package]
name = "engineioxide"
description = "Engine IO server implementation in rust as a Tower Service."
version.workspace = true
edition.workspace = true
rust-version.workspace = true
authors.workspace = true
repository.workspace = true
homepage.workspace = true
keywords.workspace = true
categories.workspace = true
license.workspace = true

# docs.rs-specific configuration
[package.metadata.docs.rs]
features = ["v3", "hyper-v1"]
# Special configuration for docs.rs build
rustdoc-args = ["--cfg", "docsrs"]

[dependencies]
futures.workspace = true
http.workspace = true
http-body.workspace = true
serde.workspace = true
serde_json.workspace = true
thiserror.workspace = true
tokio = { workspace = true, features = ["rt", "time"] }
tower.workspace = true
hyper.workspace = true

base64 = "0.21.0"
bytes = "1.4.0"
pin-project = "1.0.12"
tokio-tungstenite = "0.20.1"
rand = "0.8.5"

# Tracing
tracing = { workspace = true, optional = true }

# Engine.io V3 payload
memchr = { version = "2.5.0", optional = true }
unicode-segmentation = { version = "1.10.1", optional = true }

# Hyper v1.0
hyper-v1 = { workspace = true, optional = true }
http-body-v1 = { workspace = true, optional = true }

[dev-dependencies]
tokio = { workspace = true, features = ["macros", "parking_lot"] }
tracing-subscriber.workspace = true
<<<<<<< HEAD
hyper.workspace = true
criterion.workspace = true
=======
hyper = { workspace = true, features = [
    "http1",
    "http2",
    "server",
    "stream",
    "runtime",
    "client",
] }
warp.workspace = true
axum.workspace = true
salvo.workspace = true
>>>>>>> 70617ef0

[features]
v3 = ["memchr", "unicode-segmentation"]
test-utils = []
tracing = ["dep:tracing"]
hyper-v1 = ["dep:hyper-v1", "dep:http-body-v1"]

[[bench]]
name = "packet_encode"
path = "benches/packet_encode.rs"
harness = false

[[bench]]
name = "packet_decode"
path = "benches/packet_decode.rs"
harness = false<|MERGE_RESOLUTION|>--- conflicted
+++ resolved
@@ -48,22 +48,8 @@
 [dev-dependencies]
 tokio = { workspace = true, features = ["macros", "parking_lot"] }
 tracing-subscriber.workspace = true
-<<<<<<< HEAD
 hyper.workspace = true
 criterion.workspace = true
-=======
-hyper = { workspace = true, features = [
-    "http1",
-    "http2",
-    "server",
-    "stream",
-    "runtime",
-    "client",
-] }
-warp.workspace = true
-axum.workspace = true
-salvo.workspace = true
->>>>>>> 70617ef0
 
 [features]
 v3 = ["memchr", "unicode-segmentation"]
