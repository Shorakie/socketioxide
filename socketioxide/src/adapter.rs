--- conflicted
+++ resolved
@@ -19,11 +19,7 @@
 use serde::de::DeserializeOwned;
 
 use crate::{
-<<<<<<< HEAD
-    errors::{AckError, BroadcastError},
-=======
     errors::{AckError, AdapterError, BroadcastError},
->>>>>>> 5bd243b1
     handler::AckResponse,
     ns::Namespace,
     operators::RoomParam,
