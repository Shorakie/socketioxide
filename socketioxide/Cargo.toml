--- conflicted
+++ resolved
@@ -58,21 +58,8 @@
     "rt-multi-thread",
 ] }
 tracing-subscriber.workspace = true
-<<<<<<< HEAD
 hyper.workspace = true
 criterion.workspace = true
-=======
-tokio-tungstenite = "0.20.0"
-hyper = { workspace = true, features = [
-    "http1",
-    "http2",
-    "server",
-    "stream",
-    "runtime",
-    "client",
-] }
-criterion = { version = "0.5.1", features = ["html_reports"] }
->>>>>>> 70617ef0
 
 # docs.rs-specific configuration
 [package.metadata.docs.rs]
