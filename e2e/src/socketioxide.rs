//! This a end to end test server used with this [test suite](https://github.com/socketio/socket.io-protocol)

use std::time::Duration;

use hyper::Server;
use serde_json::Value;
use socketioxide::SocketIo;
use tracing::{info, Level};
use tracing_subscriber::FmtSubscriber;

#[tokio::main]
async fn main() -> Result<(), Box<dyn std::error::Error>> {
    let subscriber = FmtSubscriber::builder()
        .with_line_number(true)
        .with_max_level(Level::DEBUG)
        .finish();
    tracing::subscriber::set_global_default(subscriber)?;

    let (svc, io) = SocketIo::builder()
        .ping_interval(Duration::from_millis(300))
        .ping_timeout(Duration::from_millis(200))
        .connect_timeout(Duration::from_millis(1000))
        .max_payload(1e6 as u64)
        .build_svc();

    io.ns("/", |socket, data: Value| async move {
        info!("Socket.IO connected: {:?} {:?}", socket.ns(), socket.sid);
        socket.emit("auth", data).ok();

        socket.on("message", |socket, data: Value, bin, _| async move {
            info!("Received event: {:?} {:?}", data, bin);
            socket.bin(bin).emit("message-back", data).ok();
        });

        socket.on("message-with-ack", |_, data: Value, bin, ack| async move {
            info!("Received event: {:?} {:?}", data, bin);
            ack.bin(bin).send(data).ok();
        });
    });
    io.ns("/custom", |socket, data: Value| async move {
        info!("Socket.IO connected on: {:?} {:?}", socket.ns(), socket.sid);
        socket.emit("auth", data).ok();
    });
    info!("Starting server");

<<<<<<< HEAD
    let ns = Namespace::builder()
        .add("/", |socket| async move {
            info!("Socket.IO connected: {:?} {:?}", socket.ns(), socket.sid);
            if let Some(data) = socket.handshake.data::<Value>() {
                socket.emit("auth", data.unwrap()).ok();
            }

            socket.on("message", |socket, data: Value, bin, _| async move {
                info!("Received event: {:?} {:?}", data, bin);
                socket.bin(bin).emit("message-back", data).ok();
            });

            socket.on("message-with-ack", |_, data: Value, bin, ack| async move {
                info!("Received event: {:?} {:?}", data, bin);
                ack.bin(bin).send(data).ok();
            });
        })
        .add("/custom", |socket| async move {
            info!("Socket.IO connected on: {:?} {:?}", socket.ns(), socket.sid);
            if let Some(data) = socket.handshake.data::<Value>() {
                socket.emit("auth", data.unwrap()).ok();
            }
        })
        .build();

    let svc = SocketIoService::with_config(ns, config);
=======
>>>>>>> b7c2398f
    Server::bind(&"127.0.0.1:3000".parse().unwrap())
        .serve(svc.into_make_service())
        .await?;

    Ok(())
}<|MERGE_RESOLUTION|>--- conflicted
+++ resolved
@@ -43,35 +43,6 @@
     });
     info!("Starting server");
 
-<<<<<<< HEAD
-    let ns = Namespace::builder()
-        .add("/", |socket| async move {
-            info!("Socket.IO connected: {:?} {:?}", socket.ns(), socket.sid);
-            if let Some(data) = socket.handshake.data::<Value>() {
-                socket.emit("auth", data.unwrap()).ok();
-            }
-
-            socket.on("message", |socket, data: Value, bin, _| async move {
-                info!("Received event: {:?} {:?}", data, bin);
-                socket.bin(bin).emit("message-back", data).ok();
-            });
-
-            socket.on("message-with-ack", |_, data: Value, bin, ack| async move {
-                info!("Received event: {:?} {:?}", data, bin);
-                ack.bin(bin).send(data).ok();
-            });
-        })
-        .add("/custom", |socket| async move {
-            info!("Socket.IO connected on: {:?} {:?}", socket.ns(), socket.sid);
-            if let Some(data) = socket.handshake.data::<Value>() {
-                socket.emit("auth", data.unwrap()).ok();
-            }
-        })
-        .build();
-
-    let svc = SocketIoService::with_config(ns, config);
-=======
->>>>>>> b7c2398f
     Server::bind(&"127.0.0.1:3000".parse().unwrap())
         .serve(svc.into_make_service())
         .await?;
